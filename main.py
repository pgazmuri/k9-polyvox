import asyncio
import time
import signal
from action_manager import ActionManager
from audio_manager import AudioManager
from function_call_manager import FunctionCallManager
from realtime_client import RealtimeClient

from keys import OPENAI_API_KEY  # Adjust to wherever your key is
# Or define OPENAI_API_KEY = "..."

WS_URL = "wss://api.openai.com/v1/realtime"
MODEL = "gpt-4o-realtime-preview"

headers = {
    "Authorization": f"Bearer {OPENAI_API_KEY}",
    "OpenAI-Beta": "realtime=v1"
}

# Global references for cleanup during shutdown
action_manager = None
audio_manager = None
client = None

async def shutdown(signal=None):
    """Clean shutdown of services when program exits"""
    if signal:
        print(f"Received exit signal {signal.name}...")
    
    print("Shutting down...")
    
    # Close client connection first
    if client:
        print("Closing client connection...")
        await client.close()
    
    # Clean up audio resources
    if audio_manager:
        print("Cleaning up audio resources...")
        audio_manager.close()

    print("Shutdown complete.")

async def main():
    # Make variables global so they can be accessed in shutdown handler
    global action_manager, audio_manager, client
    
    # Initialize PiDog actions
<<<<<<< HEAD
    action_manager = ActionManager()
    action_manager.initialize_posture()
=======
    action_manager: ActionManager = ActionManager()
>>>>>>> 5f47f163

    # Initialize audio I/O
    audio_manager = AudioManager(action_manager=action_manager)

    # We define a function here so function_call_manager can reconnect
    # using the RealtimeClient's logic.
    async def reconnect_cb(persona_name, persona_object=None):
        if client is not None:
            await client.reconnect(persona_name, persona_object)

    # Realtime client
    client = RealtimeClient(
        ws_url=WS_URL,
        model=MODEL,
        headers=headers,
        function_call_manager=None,
        audio_manager=audio_manager,
        action_manager=action_manager
    )

    # Initialize function call manager
    function_call_manager = FunctionCallManager(
        action_manager=action_manager, 
        reconnect_callback=reconnect_cb,
        client=client
    )

    client.function_call_manager = function_call_manager

    # 1. Connect to GPT
    await client.connect()

    # 3. Start microphone capture & speaker playback tasks
    asyncio.create_task(audio_manager.visualize_audio())

    # 4. Start processing function calls and audio from GPT
    asyncio.create_task(client.process_function_calls())
    asyncio.create_task(client.process_outgoing_audio())
    
    audio_manager.start_streams()
    
    
    asyncio.create_task(action_manager.initialize_posture())

    # 2. Update session with a default or chosen persona
    await client.update_session("Vektor Pulsecheck")

    # 5. Start background task to watch for changes and remind of default goal
    asyncio.create_task(action_manager.detect_status(audio_manager, client))

    # Keep running
    try:
        while True:
            await asyncio.sleep(1)
    except KeyboardInterrupt:
        print("Keyboard interrupt received...")
    finally:
        await shutdown()

if __name__ == "__main__":
    # Register signal handlers for graceful shutdown
    for sig in (signal.SIGINT, signal.SIGTERM):
        signal.signal(sig, lambda s, _: asyncio.create_task(shutdown(s)))
    
    asyncio.run(main())<|MERGE_RESOLUTION|>--- conflicted
+++ resolved
@@ -46,12 +46,7 @@
     global action_manager, audio_manager, client
     
     # Initialize PiDog actions
-<<<<<<< HEAD
-    action_manager = ActionManager()
-    action_manager.initialize_posture()
-=======
     action_manager: ActionManager = ActionManager()
->>>>>>> 5f47f163
 
     # Initialize audio I/O
     audio_manager = AudioManager(action_manager=action_manager)
